--- conflicted
+++ resolved
@@ -1,262 +1,2 @@
-<<<<<<< HEAD
-from setuptools import setup, find_packages, Command
-from setuptools.command.sdist import sdist
-from setuptools.command.build_py import build_py
-from setuptools.command.develop import develop
-from setuptools.command.egg_info import egg_info
-from setuptools.command.bdist_egg import bdist_egg
-
-from subprocess import check_call, CalledProcessError
-
-import os
-import shlex
-import sys
-import shutil
-
-from distutils import log
-
-log.set_verbosity(log.DEBUG)
-
-here = os.path.dirname(os.path.abspath(__file__))
-node_root = os.path.join(here, 'js')
-is_repo = os.path.exists(os.path.join(here, '.git'))
-
-
-def in_read_the_docs():
-    return os.environ.get('READTHEDOCS') == 'True'
-
-
-def js_first(command, strict=False):
-    """decorator for building minified js/css prior to another command"""
-
-    class DecoratedCommand(command):
-        def run(self):
-            jsdeps = self.distribution.get_command_obj('jsdeps')
-            if not is_repo and all(os.path.exists(t) for t in jsdeps.targets):
-                # sdist, nothing to do
-                command.run(self)
-                return
-
-            try:
-                self.distribution.run_command('jsdeps')
-            except Exception as e:
-                missing = [t for t in jsdeps.targets if not os.path.exists(t)]
-                if strict or missing:
-                    log.warn('rebuilding js and css failed')
-                    if missing:
-                        log.error('missing files: %s' % missing)
-                    raise e
-                else:
-                    log.warn('rebuilding js and css failed (not a problem)')
-                    log.warn(str(e))
-            command.run(self)
-            update_package_data(self.distribution)
-    return DecoratedCommand
-
-
-def update_package_data(distribution):
-    """update package_data to catch changes during setup"""
-    build_py = distribution.get_command_obj('build_py')
-    # distribution.package_data = find_package_data()
-    # re-init build_py options which load package_data
-    build_py.finalize_options()
-
-
-# TODO: remove this function once we can depend on jupyter_packing, see:
-#  https://github.com/voila-dashboards/voila/pull/322
-# `run` function copied from jupyter_packaging under the following license:
-# -------------------------------------------------------------------------
-#
-# BSD 3-Clause License
-#
-# Copyright (c) 2017, Project Jupyter
-# All rights reserved.
-#
-# Redistribution and use in source and binary forms, with or without
-# modification, are permitted provided that the following conditions are met:
-#
-# * Redistributions of source code must retain the above copyright notice, this
-#   list of conditions and the following disclaimer.
-#
-# * Redistributions in binary form must reproduce the above copyright notice,
-#   this list of conditions and the following disclaimer in the documentation
-#   and/or other materials provided with the distribution.
-#
-# * Neither the name of the copyright holder nor the names of its
-#   contributors may be used to endorse or promote products derived from
-#   this software without specific prior written permission.
-#
-# THIS SOFTWARE IS PROVIDED BY THE COPYRIGHT HOLDERS AND CONTRIBUTORS "AS IS"
-# AND ANY EXPRESS OR IMPLIED WARRANTIES, INCLUDING, BUT NOT LIMITED TO, THE
-# IMPLIED WARRANTIES OF MERCHANTABILITY AND FITNESS FOR A PARTICULAR PURPOSE ARE
-# DISCLAIMED. IN NO EVENT SHALL THE COPYRIGHT HOLDER OR CONTRIBUTORS BE LIABLE
-# FOR ANY DIRECT, INDIRECT, INCIDENTAL, SPECIAL, EXEMPLARY, OR CONSEQUENTIAL
-# DAMAGES (INCLUDING, BUT NOT LIMITED TO, PROCUREMENT OF SUBSTITUTE GOODS OR
-# SERVICES; LOSS OF USE, DATA, OR PROFITS; OR BUSINESS INTERRUPTION) HOWEVER
-# CAUSED AND ON ANY THEORY OF LIABILITY, WHETHER IN CONTRACT, STRICT LIABILITY,
-# OR TORT (INCLUDING NEGLIGENCE OR OTHERWISE) ARISING IN ANY WAY OUT OF THE USE
-# OF THIS SOFTWARE, EVEN IF ADVISED OF THE POSSIBILITY OF SUCH DAMAGE.
-def run(cmd, **kwargs):
-    """Defaults to repo as cwd"""
-    kwargs.setdefault('cwd', here)
-    kwargs.setdefault('shell', os.name == 'nt')
-    if not isinstance(cmd, (list, tuple)):
-        cmd = shlex.split(cmd)
-    cmd_path = shutil.which(cmd[0])
-    if not cmd_path:
-        sys.exit(f"Aborting. Could not find cmd ({cmd[0]}) in path. "
-                 "If command is not expected to be in user's path, "
-                 "use an absolute path.")
-    cmd[0] = cmd_path
-    return check_call(cmd, **kwargs)
-
-
-class NPM(Command):
-    description = 'install package.json dependencies using npm'
-
-    user_options = []
-
-    node_modules = os.path.join(node_root, 'node_modules')
-
-    template_root = os.path.join(here, 'share', 'jupyter', 'voila', 'templates', 'base', 'static')
-    targets = [
-        os.path.join(template_root, 'voila.js')
-    ]
-
-    def initialize_options(self):
-        pass
-
-    def finalize_options(self):
-        pass
-
-    def has_npm(self):
-        try:
-            run(['npm', '--version'])
-            return True
-        except CalledProcessError:
-            return False
-
-    def should_run_npm_install(self):
-        return self.has_npm()
-
-    def run(self):
-        if in_read_the_docs():
-            log.warn(
-                "Inside readthedocs -- skipping building JS dependencies.")
-            return
-        has_npm = self.has_npm()
-        if not has_npm:
-            log.error("`npm` unavailable.  If you're running this command using sudo, make sure `npm` is available to sudo")
-
-        if self.should_run_npm_install():
-            log.info('Installing build dependencies with npm.  This may take a while...')
-            run(
-                ['npm', 'install'],
-                cwd=node_root,
-                stdout=sys.stdout,
-                stderr=sys.stderr
-            )
-            os.utime(self.node_modules, None)
-
-        for t in self.targets:
-            if not os.path.exists(t):
-                msg = f'Missing file: {t}'
-                if not has_npm:
-                    msg += '\nnpm is required to build a development version'
-                raise ValueError(msg)
-
-        # update package data in case this created new files
-        self.distribution.data_files = get_data_files()
-
-        # update package data in case this created new files
-        update_package_data(self.distribution)
-
-
-class BdistEggDisabled(bdist_egg):
-    """Disabled version of bdist_egg
-
-    Prevents setup.py install performing setuptools' default easy_install,
-    which it should never ever do.
-    """
-    def run(self):
-        sys.exit("Aborting implicit building of eggs. Use `pip install .` to install from source.")
-
-
-cmdclass = {
-    'jsdeps': NPM,
-    'build_py': js_first(build_py),
-    'egg_info': js_first(egg_info),
-    'sdist': js_first(sdist, strict=True),
-    'develop': develop,
-    'bdist_egg': bdist_egg if 'bdist_egg' in sys.argv else BdistEggDisabled
-}
-
-version_ns = {}
-with open(os.path.join(here, 'voila', '_version.py')) as f:
-    exec(f.read(), {}, version_ns)
-
-
-def get_data_files():
-    """Get the data files for the package.
-    """
-    data_files = [
-        ('etc/jupyter/jupyter_server_config.d', ['etc/jupyter/jupyter_server_config.d/voila.json']),
-        ('etc/jupyter/jupyter_notebook_config.d', ['etc/jupyter/jupyter_notebook_config.d/voila.json']),
-        ('etc/jupyter/nbconfig/notebook.d', ['etc/jupyter/nbconfig/notebook.d/voila.json']),
-        ('share/jupyter/nbextensions/voila', ['voila/static/extension.js'])
-    ]
-    # Add all the templates
-    for (dirpath, dirnames, filenames) in os.walk('share/jupyter/voila/templates/'):
-        if filenames:
-            data_files.append((dirpath, [os.path.join(dirpath, filename) for filename in filenames]))
-    return data_files
-
-
-setup_args = {
-    'name': 'voila',
-    'version': version_ns['__version__'],
-    'description': 'Serving read-only live Jupyter notebooks',
-    'packages': find_packages(),
-    'zip_safe': False,
-    'data_files': get_data_files(),
-    'cmdclass': cmdclass,
-    'package_data': {
-        'voila': [
-            'static/*'
-        ]
-    },
-    'entry_points': {
-        'console_scripts': [
-            'voila = voila.app:main'
-        ]
-    },
-    'install_requires': [
-        'jupyter_server>=0.3.0,<0.4.0',
-        'jupyter_client>=6.1.3,<7',
-        'nbclient>=0.4.0,<0.5',
-        'nbconvert==6.0.0a4'
-    ],
-    'extras_require': {
-        'test': [
-            'mock',
-            'pytest',
-            'pytest-tornasync',
-            'matplotlib',
-            'ipywidgets'
-        ]
-    },
-    'url': 'https://github.com/voila-dashboards/voila',
-    'author': 'Voila Development team',
-    'author_email': 'jupyter@googlegroups.com',
-    'keywords': [
-        'ipython',
-        'jupyter',
-        'widgets',
-    ]
-}
-
-setup(**setup_args)
-=======
 # setup.py shim for use with applications that require it.
-__import__("setuptools").setup()
->>>>>>> 9a7e6abc
+__import__("setuptools").setup()