from setuptools import setup, find_packages, Command
from setuptools.command.sdist import sdist
from setuptools.command.build_py import build_py
from setuptools.command.egg_info import egg_info

from subprocess import check_call

import os
import sys

from distutils import log
log.set_verbosity(log.DEBUG)

here = os.path.dirname(os.path.abspath(__file__))
node_root = os.path.join(here, 'js')
is_repo = os.path.exists(os.path.join(here, '.git'))

npm_path = os.pathsep.join([
    os.path.join(node_root, 'node_modules', '.bin'),
                os.environ.get('PATH', os.defpath),
])

def in_read_the_docs():
    return os.environ.get('READTHEDOCS') == 'True'

def js_prerelease(command, strict=False):
    """decorator for building minified js/css prior to another command"""
    class DecoratedCommand(command):
        def run(self):
            jsdeps = self.distribution.get_command_obj('jsdeps')
            if not is_repo and all(os.path.exists(t) for t in jsdeps.targets):
                # sdist, nothing to do
                command.run(self)
                return

            try:
                self.distribution.run_command('jsdeps')
            except Exception as e:
                missing = [t for t in jsdeps.targets if not os.path.exists(t)]
                if strict or missing:
                    log.warn('rebuilding js and css failed')
                    if missing:
                        log.error('missing files: %s' % missing)
                    raise e
                else:
                    log.warn('rebuilding js and css failed (not a problem)')
                    log.warn(str(e))
            command.run(self)
            update_package_data(self.distribution)
    return DecoratedCommand

def update_package_data(distribution):
    """update package_data to catch changes during setup"""
    build_py = distribution.get_command_obj('build_py')
    # distribution.package_data = find_package_data()
    # re-init build_py options which load package_data
    build_py.finalize_options()


class NPM(Command):
    description = 'install package.json dependencies using npm'

    user_options = []

    node_modules = os.path.join(node_root, 'node_modules')

    lib_root = os.path.join(here, 'voila', 'static', 'dist')
    targets = [
        os.path.join(lib_root, 'libwidgets.js')
    ]

    def initialize_options(self):
        pass

    def finalize_options(self):
        pass

    def has_npm(self):
        try:
            check_call(['npm', '--version'])
            return True
        except:
            return False

    def should_run_npm_install(self):
        package_json = os.path.join(node_root, 'package.json')
        node_modules_exists = os.path.exists(self.node_modules)
        return self.has_npm()

    def run(self):
        if in_read_the_docs():
            log.warn(
                "Inside readthedocs -- skipping building JS dependencies.")
            return
        has_npm = self.has_npm()
        if not has_npm:
            log.error("`npm` unavailable.  If you're running this command using sudo, make sure `npm` is available to sudo")

        env = os.environ.copy()
        env['PATH'] = npm_path

        if self.should_run_npm_install():
            log.info('Installing build dependencies with npm.  This may take a while...')
            check_call(
                ['npm', 'install'],
                cwd=node_root,
                stdout=sys.stdout,
                stderr=sys.stderr
            )
            log.info('Building JS dependencies.')
            check_call(
                ['npm', 'run', 'build'],
                cwd=node_root,
                stdout=sys.stdout,
                stderr=sys.stderr
            )
            os.utime(self.node_modules, None)

        for t in self.targets:
            if not os.path.exists(t):
                msg = 'Missing file: %s' % t
                if not has_npm:
                    msg += '\nnpm is required to build a development version'
                raise ValueError(msg)

        # update package data in case this created new files
        # update_package_data(self.distribution)

version_ns = {}
with open(os.path.join(here, 'voila', '_version.py')) as f:
    exec(f.read(), {}, version_ns)


setup_args = {
    'name': 'voila',
    'version': version_ns['__version__'],
    'description': 'Serving read-only live Jupyter notebooks',
    'packages': find_packages(),
    'zip_safe': False,
    'data_files': [('etc/jupyter/jupyter_server_config.d', ['etc/jupyter/jupyter_server_config.d/voila.json'])],
    'cmdclass': {
        'build_py': js_prerelease(build_py),
        'egg_info': js_prerelease(egg_info),
        'sdist': js_prerelease(sdist, strict=True),
        'jsdeps': NPM,
    },
    'package_data': {
        'voila': [
            'templates/*',
            'static/*',
            'static/dist/*',
        ]
    },
    'entry_points': {
        'console_scripts': [
            'voila = voila.app:main'
        ]
    },
    'install_requires': [
        'jupyter_server',
<<<<<<< HEAD
        'nbconvert',
        'whatchdog'
=======
        'nbconvert>=5.4,<6'
>>>>>>> 3242015a
    ],
    'author': 'QuantStack',
    'author_email': 'info@quantstack.net',
    'keywords': [
        'ipython',
        'jupyter',
        'widgets',
    ]
}

setup(**setup_args)<|MERGE_RESOLUTION|>--- conflicted
+++ resolved
@@ -158,12 +158,8 @@
     },
     'install_requires': [
         'jupyter_server',
-<<<<<<< HEAD
-        'nbconvert',
+        'nbconvert>=5.4,<6',
         'whatchdog'
-=======
-        'nbconvert>=5.4,<6'
->>>>>>> 3242015a
     ],
     'author': 'QuantStack',
     'author_email': 'info@quantstack.net',
