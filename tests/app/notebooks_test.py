--- conflicted
+++ resolved
@@ -11,20 +11,10 @@
 
 @pytest.fixture
 def voila_args(notebook_directory, voila_args_extra):
-<<<<<<< HEAD
-    return [f'--VoilaTest.root_dir={notebook_directory!r}', '--VoilaTest.log_level=DEBUG'] + voila_args_extra
-
-
-async def test_other_comms(http_server_client, base_url):
-    response = await http_server_client.fetch(f'{base_url}voila/render/other_comms.ipynb')
-    html_text = response.body.decode('utf-8')
-    assert 'This notebook executed' in html_text
-=======
-    return ["--VoilaTest.root_dir=%r" % notebook_directory, *voila_args_extra]
+    return [f"--VoilaTest.root_dir={notebook_directory!r}", *voila_args_extra]
 
 
 async def test_other_comms(http_server_client, notebook_other_comms_path):
     response = await http_server_client.fetch(notebook_other_comms_path)
     html_text = response.body.decode("utf-8")
-    assert "This notebook executed" in html_text
->>>>>>> 9a7e6abc
+    assert "This notebook executed" in html_text