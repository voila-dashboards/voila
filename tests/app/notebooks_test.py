# simply tests if some notebooks execute
import pytest


@pytest.fixture
def voila_args(notebook_directory, voila_args_extra):
    return [f'--VoilaTest.root_dir={notebook_directory!r}', '--VoilaTest.log_level=DEBUG'] + voila_args_extra


<<<<<<< HEAD
@pytest.mark.gen_test
def test_other_comms(http_client, base_url):
    response = yield http_client.fetch(f'{base_url}/voila/render/other_comms.ipynb')
=======
async def test_other_comms(http_server_client, base_url):
    response = await http_server_client.fetch(base_url + 'voila/render/other_comms.ipynb')
>>>>>>> 423d5995
    html_text = response.body.decode('utf-8')
    assert 'This notebook executed' in html_text<|MERGE_RESOLUTION|>--- conflicted
+++ resolved
@@ -7,13 +7,7 @@
     return [f'--VoilaTest.root_dir={notebook_directory!r}', '--VoilaTest.log_level=DEBUG'] + voila_args_extra
 
 
-<<<<<<< HEAD
-@pytest.mark.gen_test
-def test_other_comms(http_client, base_url):
-    response = yield http_client.fetch(f'{base_url}/voila/render/other_comms.ipynb')
-=======
 async def test_other_comms(http_server_client, base_url):
-    response = await http_server_client.fetch(base_url + 'voila/render/other_comms.ipynb')
->>>>>>> 423d5995
+    response = await http_server_client.fetch(f'{base_url}/voila/render/other_comms.ipynb')
     html_text = response.body.decode('utf-8')
     assert 'This notebook executed' in html_text