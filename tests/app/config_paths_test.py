--- conflicted
+++ resolved
@@ -8,13 +8,8 @@
 
 @pytest.fixture
 def voila_config_file_paths_arg():
-<<<<<<< HEAD
     path = os.path.join(BASE_DIR, '..', 'configs', 'general')
     return f'--VoilaTest.config_file_paths=[{path!r}]'
-=======
-    path = os.path.join(BASE_DIR, "..", "configs", "general")
-    return "--VoilaTest.config_file_paths=[%r]" % path
->>>>>>> 9a7e6abc
 
 
 def test_config_app(voila_app):
