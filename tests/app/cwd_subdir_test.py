# test serving a notebook
import pytest


@pytest.fixture
def cwd_subdir_notebook_url(base_url):
<<<<<<< HEAD
    return f"{base_url}/voila/render/subdir/cwd_subdir.ipynb"
=======
    return base_url + "voila/render/subdir/cwd_subdir.ipynb"
>>>>>>> 423d5995


@pytest.fixture
def voila_args(notebook_directory, voila_args_extra):
    return [f'--VoilaTest.root_dir={notebook_directory!r}', '--VoilaTest.log_level=DEBUG'] + voila_args_extra


async def test_hello_world(http_server_client, cwd_subdir_notebook_url):
    response = await http_server_client.fetch(cwd_subdir_notebook_url)
    html_text = response.body.decode('utf-8')
    assert 'check for the cwd' in html_text<|MERGE_RESOLUTION|>--- conflicted
+++ resolved
@@ -4,11 +4,7 @@
 
 @pytest.fixture
 def cwd_subdir_notebook_url(base_url):
-<<<<<<< HEAD
     return f"{base_url}/voila/render/subdir/cwd_subdir.ipynb"
-=======
-    return base_url + "voila/render/subdir/cwd_subdir.ipynb"
->>>>>>> 423d5995
 
 
 @pytest.fixture
