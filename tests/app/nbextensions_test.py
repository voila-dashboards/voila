# tests programmatic config of template system
import os

import pytest

BASE_DIR = os.path.dirname(__file__)


@pytest.fixture
def voila_config():
    def config(app):
        pass

    os.environ["JUPYTER_CONFIG_DIR"] = os.path.join(BASE_DIR, "../configs/general")
    yield config
    del os.environ["JUPYTER_CONFIG_DIR"]


@pytest.fixture
def voila_config_file_paths_arg():
    # we don't want the tests to use any configuration on the system
<<<<<<< HEAD
    path = os.path.abspath(os.path.join(BASE_DIR, '../configs/general'))
    return f'--VoilaTest.config_file_paths=[{path!r}]'
=======
    path = os.path.abspath(os.path.join(BASE_DIR, "../configs/general"))
    return "--VoilaTest.config_file_paths=[%r]" % path
>>>>>>> 9a7e6abc


@pytest.mark.skip(reason="TODO: update for JupyterLab extensions")
async def test_lists_extension(http_server_client, base_url):
    response = await http_server_client.fetch(base_url)
    assert response.code == 200
    html_text = response.body.decode("utf-8")
    assert "Hi Voilà" in html_text
    assert "ipytest/extension.js" in html_text<|MERGE_RESOLUTION|>--- conflicted
+++ resolved
@@ -19,13 +19,8 @@
 @pytest.fixture
 def voila_config_file_paths_arg():
     # we don't want the tests to use any configuration on the system
-<<<<<<< HEAD
     path = os.path.abspath(os.path.join(BASE_DIR, '../configs/general'))
     return f'--VoilaTest.config_file_paths=[{path!r}]'
-=======
-    path = os.path.abspath(os.path.join(BASE_DIR, "../configs/general"))
-    return "--VoilaTest.config_file_paths=[%r]" % path
->>>>>>> 9a7e6abc
 
 
 @pytest.mark.skip(reason="TODO: update for JupyterLab extensions")
