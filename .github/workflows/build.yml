name: Build Frontend Packages

on:
  push:
    branches:
    - '*'
  pull_request:
    branches:
    - '*'
  schedule:
  - cron: "0 2 * * 1-5"  # run on weekdays at 2:00am UTC

jobs:
  build:
    runs-on: ubuntu-latest
    steps:
    - name: Checkout
      uses: actions/checkout@v2

    - name: Base Setup
      uses: jupyterlab/maintainer-tools/.github/actions/base-setup@v1

    - name: Install Dependencies
      run: |
<<<<<<< HEAD
        python -m pip install -U pip jupyterlab~=3.0 jupyter_packaging~=0.10 'nbclassic!=0.3.3' papermill
=======
        python -m pip install -U jupyterlab~=3.0 jupyter_packaging~=0.10
>>>>>>> de712eae

    - name: Install the Voilà Preview JupyterLab extension
      run: |
        python -m pip install .

    - name: Check the extensions are installed
      run: |
        jupyter nbextension list 2>&1 | grep -ie "voila/extension.*enabled" -
        jupyter labextension list 2>&1 | grep -ie "@voila-dashboards/jupyterlab-preview.*enabled.*ok" -
        jupyter server extension list 2>&1 | grep -ie "voila\.server_extension.*enabled" -

    - name: Browser check
      run: |
        python -m jupyterlab.browser_check

    - name: Lint
      run: |
        jlpm
        jlpm run eslint:check
        jlpm run prettier:check<|MERGE_RESOLUTION|>--- conflicted
+++ resolved
@@ -22,11 +22,7 @@
 
     - name: Install Dependencies
       run: |
-<<<<<<< HEAD
-        python -m pip install -U pip jupyterlab~=3.0 jupyter_packaging~=0.10 'nbclassic!=0.3.3' papermill
-=======
-        python -m pip install -U jupyterlab~=3.0 jupyter_packaging~=0.10
->>>>>>> de712eae
+        python -m pip install -U jupyterlab~=3.0 jupyter_packaging~=0.10 papermill
 
     - name: Install the Voilà Preview JupyterLab extension
       run: |
