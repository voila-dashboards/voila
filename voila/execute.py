--- conflicted
+++ resolved
@@ -118,13 +118,7 @@
             output for output in outputs if output["output_type"] == "error"
         ]
 
-<<<<<<< HEAD
         error_message = f'There was an error when executing cell [{cell["execution_count"]}]. {self.cell_error_instruction}'
-=======
-        error_message = "There was an error when executing cell [{}]. {}".format(
-            cell["execution_count"], self.cell_error_instruction
-        )
->>>>>>> 9a7e6abc
 
         for output in error_outputs:
             output["ename"] = "ExecutionError"
@@ -136,11 +130,7 @@
     def show_code_cell_timeout(self, cell):
         """Show a timeout error output in a code cell."""
 
-<<<<<<< HEAD
-        timeout_message = f'Cell execution timed out, aborting notebook execution. {self.cell_timeout_instruction}'
-=======
         timeout_message = f"Cell execution timed out, aborting notebook execution. {self.cell_timeout_instruction}"
->>>>>>> 9a7e6abc
 
         output = {
             "output_type": "error",
