--- conflicted
+++ resolved
@@ -129,13 +129,9 @@
         'server_url': 'Voila.server_url',
         'pool_size': 'VoilaConfiguration.default_pool_size',
         'enable_nbextensions': 'VoilaConfiguration.enable_nbextensions',
-<<<<<<< HEAD
-=======
         'nbextensions_path': 'VoilaConfiguration.nbextensions_path',
         'show_tracebacks': 'VoilaConfiguration.show_tracebacks',
->>>>>>> 1625c78b
         'preheat_kernel': 'VoilaConfiguration.preheat_kernel',
-        'show_tracebacks': 'VoilaConfiguration.show_tracebacks',
         'strip_sources': 'VoilaConfiguration.strip_sources',
         'template': 'VoilaConfiguration.template',
         'theme': 'VoilaConfiguration.theme'
