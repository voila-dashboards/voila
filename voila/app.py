#############################################################################
# Copyright (c) 2018, Voilà Contributors                                    #
# Copyright (c) 2018, QuantStack                                            #
#                                                                           #
# Distributed under the terms of the BSD 3-Clause License.                  #
#                                                                           #
# The full license is in the file LICENSE, distributed with this software.  #
#############################################################################
import errno
import gettext
import json
import logging
import os
import random
import shutil
import signal
import socket
import sys
import tempfile
import threading
import webbrowser

from .tornado.contentshandler import VoilaContentsHandler

from .voila_identity_provider import VoilaLoginHandler

try:
    from urllib.parse import urljoin
    from urllib.request import pathname2url
except ImportError:
    from urllib import pathname2url

    from urlparse import urljoin

import jinja2
import tornado.ioloop
import tornado.web
from jupyter_core.paths import jupyter_config_path, jupyter_path
from jupyter_server.base.handlers import FileFindHandler, path_regex
from jupyter_server.config_manager import recursive_update
from jupyter_server.services.config.manager import ConfigManager
from jupyter_server.services.contents.largefilemanager import LargeFileManager
from jupyter_server.services.kernels.handlers import KernelHandler
from jupyter_server.services.kernels.websocket import KernelWebsocketHandler
from jupyter_server.auth.authorizer import AllowAllAuthorizer, Authorizer
from jupyter_server.auth.identity import PasswordIdentityProvider
from jupyter_server import DEFAULT_TEMPLATE_PATH_LIST, DEFAULT_STATIC_FILES_PATH
from jupyter_server.services.kernels.connection.base import (
    BaseKernelWebsocketConnection,
)
from jupyter_server.services.kernels.connection.channels import (
    ZMQChannelsWebsocketConnection,
)
from jupyter_server.auth.identity import (
    IdentityProvider,
)
from jupyter_server.utils import url_path_join
from jupyter_core.utils import run_sync

from jupyterlab_server.themes_handler import ThemesHandler


from traitlets import (
    Bool,
    Callable,
    Dict,
    Integer,
    List,
    Unicode,
    default,
    Type,
    Bytes,
    validate,
)
from traitlets.config.application import Application
from traitlets.config.loader import Config
from warnings import warn

from ._version import __version__
from .configuration import VoilaConfiguration
from .execute import VoilaExecutor
from .exporter import VoilaExporter
from .paths import ROOT, STATIC_ROOT, collect_static_paths, collect_template_paths
from .request_info_handler import RequestInfoSocketHandler
from .shutdown_kernel_handler import VoilaShutdownKernelHandler
from .static_file_handler import (
    AllowListFileHandler,
    MultiStaticFileHandler,
    TemplateStaticFileHandler,
)
from .tornado.handler import TornadoVoilaHandler
from .tornado.treehandler import TornadoVoilaTreeHandler
from .utils import create_include_assets_functions, get_data_dir, pjoin
from .voila_kernel_manager import voila_kernel_manager_factory

_kernel_id_regex = r"(?P<kernel_id>\w+-\w+-\w+-\w+-\w+)"


def _(x):
    return x


class Voila(Application):
    name = "voila"
    version = __version__
    examples = "voila example.ipynb --port 8888"

    flags = {
        "debug": (
            {
                "Voila": {"log_level": logging.DEBUG},
                "VoilaConfiguration": {"show_tracebacks": True},
            },
            _(
                "Set the log level to logging.DEBUG, and show exception tracebacks in output."
            ),
        ),
        "no-browser": (
            {"Voila": {"open_browser": False}},
            _("Don't open the notebook in a browser after startup."),
        ),
        "show-margins": (
            {
                "VoilaConfiguration": {"show_margins": True},
            },
            _(
                'Show left and right margins for the "lab" template, this gives a "classic" template look'
            ),
        ),
        "token": (
            {"Voila": {"auto_token": True}},
            _(""),
        ),
        "classic-tree": (
            {
                "VoilaConfiguration": {"classic_tree": True},
            },
            _("Use the jinja2-based tree page instead of the new JupyterLab-based one"),
        ),
    }

    description = Unicode(
        """voila [OPTIONS] NOTEBOOK_FILENAME

        This launches a stand-alone server for read-only notebooks.
        """
    )
    option_description = Unicode(
        """
        notebook_path:
            File name of the Jupyter notebook to display.
        """
    )
    notebook_filename = Unicode()
    port = Integer(8866, config=True, help=_("Port of the Voilà server. Default 8866."))
    autoreload = Bool(
        False,
        config=True,
        help=_(
            "Will autoreload to server and the page when a template, js file or Python code changes"
        ),
    )
    root_dir = Unicode(config=True, help=_("The directory to use for notebooks."))
    static_root = Unicode(
        STATIC_ROOT,
        config=True,
        help=_("Directory holding static assets (HTML, JS and CSS files)."),
    )
    aliases = {
        "autoreload": "Voila.autoreload",
        "base_url": "Voila.base_url",
        "port": "Voila.port",
        "static": "Voila.static_root",
        "server_url": "Voila.server_url",
        "token": "Voila.token",
        "pool_size": "VoilaConfiguration.default_pool_size",
        "show_tracebacks": "VoilaConfiguration.show_tracebacks",
        "preheat_kernel": "VoilaConfiguration.preheat_kernel",
        "strip_sources": "VoilaConfiguration.strip_sources",
        "template": "VoilaConfiguration.template",
        "theme": "VoilaConfiguration.theme",
        "classic_tree": "VoilaConfiguration.classic_tree",
        "kernel_spec_manager_class": "VoilaConfiguration.kernel_spec_manager_class",
    }
    classes = [VoilaConfiguration, VoilaExecutor, VoilaExporter]
    connection_dir_root = Unicode(
        config=True,
        help=_(
            "Location of temporary connection files. Defaults "
            "to system `tempfile.gettempdir()` value."
        ),
    )
    connection_dir = Unicode()

    base_url = Unicode(
        "/",
        config=True,
        help=_(
            "Path for Voilà API calls. If server_url is unset, this will be \
            used for both the base route of the server and the client. \
            If server_url is set, the server will server the routes prefixed \
            by server_url, while the client will prefix by base_url (this is \
            useful in reverse proxies)."
        ),
    )

    server_url = Unicode(
        None,
        config=True,
        allow_none=True,
        help=_(
            "Path to prefix to Voilà API handlers. Leave unset to default to base_url"
        ),
    )

    notebook_path = Unicode(
        None,
        config=True,
        allow_none=True,
        help=_("path to notebook to serve with Voilà"),
    )

    template_paths = List([], config=True, help=_("path to jinja2 templates"))

    static_paths = List([STATIC_ROOT], config=True, help=_("paths to static assets"))

    mathjax_config = Unicode(  # TODO remove in 1.0.0
        None,
        allow_none=True,
        help="""
        Mathjax default configuration
        """,
    ).tag(config=True)

    mathjax_url = Unicode(  # TODO remove in 1.0.0
        None,
        allow_none=True,
        help="""
        URL to load Mathjax from.

        Defaults to loading from cdnjs.
        """,
    ).tag(config=True)

    port_retries = Integer(
        50,
        config=True,
        help=_(
            "The number of additional ports to try if the specified port is not available."
        ),
    )

    ip = Unicode(
        "localhost",
        config=True,
        help=_("The IP address the notebook server will listen on."),
    )

    open_browser = Bool(
        True,
        config=True,
        help=_(
            """Whether to open in a browser after starting.
                        The specific browser used is platform dependent and
                        determined by the python standard library `webbrowser`
                        module, unless it is overridden using the --browser
                        (NotebookApp.browser) configuration option.
                        """
        ),
    )

    browser = Unicode(
        "",
        config=True,
        help="""Specify what command to use to invoke a web
                      browser when opening the notebook. If not specified, the
                      default browser will be determined by the `webbrowser`
                      standard library module, which allows setting of the
                      BROWSER environment variable to override it.
                      """,
    )

    webbrowser_open_new = Integer(
        2,
        config=True,
        help=_(
            """Specify Where to open the notebook on startup. This is the
                                  `new` argument passed to the standard library method `webbrowser.open`.
                                  The behaviour is not guaranteed, but depends on browser support. Valid
                                  values are:
                                  - 2 opens a new tab,
                                  - 1 opens a new window,
                                  - 0 opens in an existing window.
                                  See the `webbrowser.open` documentation for details.
                                  """
        ),
    )

    custom_display_url = Unicode(
        "",
        config=True,
        help=_(
            """Override URL shown to users.
                                 Replace actual URL, including protocol, address, port and base URL,
                                 with the given value when displaying URL to the users. Do not change
                                 the actual connection URL. If authentication token is enabled, the
                                 token is added to the custom URL automatically.
                                 This option is intended to be used when the URL to display to the user
                                 cannot be determined reliably by the Jupyter notebook server (proxified
                                 or containerized setups for example)."""
        ),
    )

    prelaunch_hook = Callable(
        default_value=None,
        allow_none=True,
        config=True,
        help=_(
            """A function that is called prior to the launch of a new kernel instance
            when a user visits the voila webpage. Used for custom user authorization
            or any other necessary pre-launch functions.

            Should be of the form:

            def hook(req: tornado.web.RequestHandler,
                    notebook: nbformat.NotebookNode,
                    cwd: str)

            Although most customizations can leverage templates, if you need access
            to the request object (e.g. to inspect cookies for authentication),
            or to modify the notebook itself (e.g. to inject some custom structure,
            although much of this can be done by interacting with the kernel
            in javascript) the prelaunch hook lets you do that.
            """
        ),
    )

    cookie_secret = Bytes(
        b"",
        config=True,
        help="""The random bytes used to secure cookies.
        By default this is a new random number every time you start the server.
        Set it to a value in a config file to enable logins to persist across server sessions.

        Note: Cookie secrets should be kept private, do not share config files with
        cookie_secret stored in plaintext (you can read the value from a file).
        """,
    )

    token = Unicode(None, help="""Token for identity provider """, allow_none=True).tag(
        config=True
    )

    auto_token = Bool(
        False, help="""Generate token automatically """, allow_none=True
    ).tag(config=True)

    @default("cookie_secret")
    def _default_cookie_secret(self):
        return os.urandom(32)

    authorizer_class = Type(
        default_value=AllowAllAuthorizer,
        klass=Authorizer,
        config=True,
        help=_("The authorizer class to use."),
    )

    identity_provider_class = Type(
        default_value=PasswordIdentityProvider,
        klass=IdentityProvider,
        config=True,
        help=_("The identity provider class to use."),
    )

    kernel_websocket_connection_class = Type(
        default_value=ZMQChannelsWebsocketConnection,
        klass=BaseKernelWebsocketConnection,
        config=True,
        help=_("The kernel websocket connection class to use."),
    )

    @property
    def display_url(self):
        if self.custom_display_url:
            url = self.custom_display_url
            if not url.endswith("/"):
                url += "/"
        else:
<<<<<<< HEAD
            if self.ip in ('', '0.0.0.0'):
                ip = f"{socket.gethostname()}"
            else:
                ip = self.ip
=======
            ip = "%s" % socket.gethostname() if self.ip in ("", "0.0.0.0") else self.ip
>>>>>>> 9a7e6abc
            url = self._url(ip)
        # TODO: do we want to have the token?
        if self.identity_provider.token:
            # Don't log full token if it came from config
            token = (
                self.identity_provider.token
                if self.identity_provider.token_generated
                else "..."
            )
            query = f"?token={token}"
        else:
            query = ""
        return f"{url}{query}"

    @property
    def connection_url(self):
        ip = self.ip if self.ip else "localhost"
        return self._url(ip)

    def _url(self, ip):
        # TODO: https / certfile
        # proto = 'https' if self.certfile else 'http'
<<<<<<< HEAD
        proto = 'http'
        return f"{proto}://{ip}:{self.port}{self.base_url}"
=======
        proto = "http"
        return "%s://%s:%i%s" % (proto, ip, self.port, self.base_url)
>>>>>>> 9a7e6abc

    config_file_paths = List(
        Unicode(), config=True, help=_("Paths to search for voila.(py|json)")
    )

    tornado_settings = Dict(
        {},
        config=True,
        help=_(
            "Extra settings to apply to tornado application, e.g. headers, ssl, etc"
        ),
    )

    @default("config_file_paths")
    def _config_file_paths_default(self):
        return [os.getcwd(), *jupyter_config_path()]

    @default("connection_dir_root")
    def _default_connection_dir(self):
        connection_dir = tempfile.gettempdir()
        self.log.info("Using %s to store connection files" % connection_dir)
        return connection_dir

    @default("log_level")
    def _default_log_level(self):
        return logging.INFO

    @property
    def labextensions_path(self):
        return jupyter_path("labextensions")

    @property
    def data_dir(self):
        return get_data_dir()

    @property
    def schemas_dir(self):
        return pjoin(self.data_dir, "schemas")

    @property
    def themes_dir(self):
        return pjoin(self.data_dir, "themes")

    @default("root_dir")
    def _default_root_dir(self):
        if self.notebook_path:
            return os.path.dirname(os.path.abspath(self.notebook_path))
        else:
            return os.getcwd()

    @validate("mathjax_url")
    def _valid_mathjax_url(self, proposal):
        warn(
            "Voila.mathjax_url is deprecated, this option will be removed in the next major release.",
            DeprecationWarning,
            stacklevel=2,
        )
        return proposal["value"]

    @validate("mathjax_config")
    def _valid_mathjax_config(self, proposal):
        warn(
            "Voila.mathjax_config is deprecated, this option will be removed in the next major release.",
            DeprecationWarning,
            stacklevel=2,
        )
        return proposal["value"]

    def _init_asyncio_patch(self):
        """set default asyncio policy to be compatible with tornado
        Tornado 6 (at least) is not compatible with the default
        asyncio implementation on Windows
        Pick the older SelectorEventLoopPolicy on Windows
        if the known-incompatible default policy is in use.
        do this as early as possible to make it a low priority and overridable
        ref: https://github.com/tornadoweb/tornado/issues/2608
        FIXME: if/when tornado supports the defaults in asyncio,
               remove and bump tornado requirement for py38
        """
        if sys.platform.startswith("win") and sys.version_info >= (3, 8):
            import asyncio

            try:
                from asyncio import (
                    WindowsProactorEventLoopPolicy,
                    WindowsSelectorEventLoopPolicy,
                )
            except ImportError:
                pass
                # not affected
            else:
                if (
                    type(asyncio.get_event_loop_policy())
                    is WindowsProactorEventLoopPolicy
                ):
                    # WindowsProactorEventLoopPolicy is not compatible with tornado 6
                    # fallback to the pre-3.8 default of Selector
                    asyncio.set_event_loop_policy(WindowsSelectorEventLoopPolicy())

    def initialize(self, argv=None):
<<<<<<< HEAD
        self.log.debug(f"Searching path {self.config_file_paths} for config files")
=======
        self._init_asyncio_patch()
        self.log.debug("Searching path %s for config files", self.config_file_paths)
>>>>>>> 9a7e6abc
        # to make config_file_paths settable via cmd line, we first need to parse it
        super().initialize(argv)
        if len(self.extra_args) == 1:
            arg = self.extra_args[0]
            # I am not sure why we need to check if self.notebook_path is set, can we get rid of this?
            if not self.notebook_path:
                if os.path.isdir(arg):
                    self.root_dir = arg
                elif os.path.isfile(arg):
                    self.notebook_path = arg
                else:
<<<<<<< HEAD
                    raise ValueError(f'argument is neither a file nor a directory: {arg!r}')
        elif len(self.extra_args) != 0:
            raise ValueError(f'provided more than 1 argument: {self.extra_args!r}')
=======
                    raise ValueError(
                        "argument is neither a file nor a directory: %r" % arg
                    )
        elif len(self.extra_args) != 0:
            raise ValueError("provided more than 1 argument: %r" % self.extra_args)
>>>>>>> 9a7e6abc

        # then we load the config
        self.load_config_file("voila", path=self.config_file_paths)
        # common configuration options between the server extension and the application
        self.voila_configuration = VoilaConfiguration(parent=self)
        self.setup_template_dirs()
        signal.signal(signal.SIGTERM, self._handle_signal_stop)

    def setup_template_dirs(self):
        if self.voila_configuration.template:
            template_name = self.voila_configuration.template
            self.template_paths = collect_template_paths(
                ["voila", "nbconvert"], template_name, prune=True
            )
            self.static_paths = collect_static_paths(
                ["voila", "nbconvert"], template_name
            )
            self.static_paths.append(DEFAULT_STATIC_FILES_PATH)
            conf_paths = [os.path.join(d, "conf.json") for d in self.template_paths]
            for p in conf_paths:
                # see if config file exists
                if os.path.exists(p):
                    # load the template-related config
                    with open(p) as json_file:
                        conf = json.load(json_file)
                    # update the overall config with it, preserving CLI config priority
                    if "traitlet_configuration" in conf:
                        recursive_update(
                            conf["traitlet_configuration"],
                            self.voila_configuration.config.VoilaConfiguration,
                        )
                        # pass merged config to overall Voilà config
                        self.voila_configuration.config.VoilaConfiguration = Config(
                            conf["traitlet_configuration"]
                        )
        self.log.debug("using template: %s", self.voila_configuration.template)
        self.log.debug("template paths:\n\t%s", "\n\t".join(self.template_paths))
        self.log.debug("static paths:\n\t%s", "\n\t".join(self.static_paths))
        if self.notebook_path and not os.path.exists(self.notebook_path):
<<<<<<< HEAD
            raise ValueError(f'Notebook not found: {self.notebook_path}')
=======
            raise ValueError("Notebook not found: %s" % self.notebook_path)
>>>>>>> 9a7e6abc

    def init_settings(self) -> Dict:
        """Initialize settings for Voila application."""
        # default server_url to base_url
        self.server_url = self.server_url or self.base_url

        self.kernel_spec_manager = self.voila_configuration.kernel_spec_manager_class(
            parent=self
        )

        # we create a config manager that load both the serverconfig and nbconfig (classical notebook)
        read_config_path = [
            os.path.join(p, "serverconfig") for p in jupyter_config_path()
        ]
        read_config_path += [os.path.join(p, "nbconfig") for p in jupyter_config_path()]
        self.config_manager = ConfigManager(
            parent=self, read_config_path=read_config_path
        )
        self.contents_manager = LargeFileManager(parent=self)
        preheat_kernel: bool = self.voila_configuration.preheat_kernel
        pool_size: int = self.voila_configuration.default_pool_size

        if preheat_kernel and self.prelaunch_hook:
            raise Exception("`preheat_kernel` and `prelaunch_hook` are incompatible")

        kernel_manager_class = voila_kernel_manager_factory(
            self.voila_configuration.multi_kernel_manager_class,
            preheat_kernel,
            pool_size,
        )
        self.kernel_manager = kernel_manager_class(
            parent=self,
            connection_dir=self.connection_dir,
            kernel_spec_manager=self.kernel_spec_manager,
            allowed_message_types=[
                "comm_open",
                "comm_close",
                "comm_msg",
                "comm_info_request",
                "kernel_info_request",
                "shutdown_request",
            ],
        )

        jenv_opt = {
            "autoescape": True
        }  # we might want extra options via cmd line like notebook server
        env = jinja2.Environment(
            loader=jinja2.FileSystemLoader(self.template_paths),
            extensions=["jinja2.ext.i18n"],
            **jenv_opt,
        )
        server_env = jinja2.Environment(
            loader=jinja2.FileSystemLoader(DEFAULT_TEMPLATE_PATH_LIST),
            extensions=["jinja2.ext.i18n"],
            **jenv_opt,
        )

        nbui = gettext.translation(
            "nbui", localedir=os.path.join(ROOT, "i18n"), fallback=True
        )
        env.install_gettext_translations(nbui, newstyle=False)
        server_env.install_gettext_translations(nbui, newstyle=False)

        identity_provider_kwargs = {
            "parent": self,
            "log": self.log,
            "login_handler_class": VoilaLoginHandler,
        }
        if self.token is None and not self.auto_token:
            identity_provider_kwargs["token"] = ""
        elif self.token is not None:
            identity_provider_kwargs["token"] = self.token

        self.identity_provider = self.identity_provider_class(
            **identity_provider_kwargs
        )

        self.authorizer = self.authorizer_class(
            parent=self, log=self.log, identity_provider=self.identity_provider
        )

        settings = dict(
            base_url=self.base_url,
            server_url=self.server_url or self.base_url,
            kernel_manager=self.kernel_manager,
            kernel_spec_manager=self.kernel_spec_manager,
            allow_remote_access=True,
            autoreload=self.autoreload,
            voila_jinja2_env=env,
            jinja2_env=server_env,
            static_path="/",
            server_root_dir="/",
            contents_manager=self.contents_manager,
            config_manager=self.config_manager,
            cookie_secret=self.cookie_secret,
            authorizer=self.authorizer,
            identity_provider=self.identity_provider,
            kernel_websocket_connection_class=self.kernel_websocket_connection_class,
            login_url=url_path_join(self.base_url, "/login"),
            mathjax_config=self.mathjax_config,
            mathjax_url=self.mathjax_url,
        )
        settings[self.name] = self  # Why???

        return settings

    def init_handlers(self) -> List:
        """Initialize handlers for Voila application."""
        handlers = []
<<<<<<< HEAD

        handlers.extend([
            (url_path_join(self.server_url, fr'/api/kernels/{_kernel_id_regex}'), KernelHandler),
            (url_path_join(self.server_url, fr'/api/kernels/{_kernel_id_regex}/channels'), ZMQChannelsHandler),
            (
                url_path_join(self.server_url, r'/voila/static/(.*)'),
                MultiStaticFileHandler,
                {
                    'paths': self.static_paths,
                    'default_filename': 'index.html'
                }
            )
        ])

        # Serving notebook extensions
        if self.voila_configuration.enable_nbextensions:
            handlers.append(
=======
        tree_handler_conf = {"voila_configuration": self.voila_configuration}
        handlers.extend(
            [
                (
                    url_path_join(
                        self.server_url, r"/api/kernels/%s" % _kernel_id_regex
                    ),
                    KernelHandler,
                ),
                (
                    url_path_join(
                        self.server_url, r"/api/kernels/%s/channels" % _kernel_id_regex
                    ),
                    KernelWebsocketHandler,
                ),
>>>>>>> 9a7e6abc
                (
                    url_path_join(self.server_url, r"/voila/templates/(.*)"),
                    TemplateStaticFileHandler,
                ),
                (
                    url_path_join(self.server_url, r"/voila/static/(.*)"),
                    MultiStaticFileHandler,
                    {"paths": self.static_paths, "default_filename": "index.html"},
                ),
                (
                    url_path_join(self.server_url, r"/voila/api/themes/(.*)"),
                    ThemesHandler,
                    {
                        "themes_url": "/voila/api/themes",
                        "path": self.themes_dir,
                        "labextensions_path": jupyter_path("labextensions"),
                        "no_cache_paths": ["/"],
                    },
                ),
                (
                    url_path_join(self.server_url, r"/voila/api/shutdown/(.*)"),
                    VoilaShutdownKernelHandler,
                ),
            ]
        )
        handlers.extend(self.identity_provider.get_handlers())
        if self.voila_configuration.preheat_kernel:
            handlers.append(
                (
                    url_path_join(
                        self.server_url, r"/voila/query/%s" % _kernel_id_regex
                    ),
                    RequestInfoSocketHandler,
                )
            )
        # Serving JupyterLab extensions
        handlers.append(
            (
                url_path_join(self.server_url, r"/voila/labextensions/(.*)"),
                FileFindHandler,
                {
                    "path": self.labextensions_path,
                    "no_cache_paths": ["/"],  # don't cache anything in labextensions
                },
            )
        )
        handlers.append(
            (
                url_path_join(self.server_url, r"/voila/files/(.*)"),
                AllowListFileHandler,
                {
                    "allowlist": self.voila_configuration.file_allowlist,
                    "denylist": self.voila_configuration.file_denylist,
                    "path": self.root_dir,
                },
            )
        )

        if self.notebook_path:
            handlers.append(
                (
                    url_path_join(self.server_url, r"/(.*)"),
                    TornadoVoilaHandler,
                    {
                        "notebook_path": os.path.relpath(
                            self.notebook_path, self.root_dir
                        ),
                        "template_paths": self.template_paths,
                        "config": self.config,
                        "voila_configuration": self.voila_configuration,
                        "prelaunch_hook": self.prelaunch_hook,
                    },
                )
            )
        else:
            self.log.debug("serving directory: %r", self.root_dir)
            handlers.extend(
                [
                    (self.server_url, TornadoVoilaTreeHandler, tree_handler_conf),
                    (
                        url_path_join(self.server_url, r"/voila/tree" + path_regex),
                        TornadoVoilaTreeHandler,
                        tree_handler_conf,
                    ),
                    (
                        url_path_join(self.server_url, r"/voila/render/(.*)"),
                        TornadoVoilaHandler,
                        {
                            "template_paths": self.template_paths,
                            "config": self.config,
                            "voila_configuration": self.voila_configuration,
                            "prelaunch_hook": self.prelaunch_hook,
                        },
                    ),
                    # On serving a directory, expose the content handler.
                    (
                        url_path_join(
                            self.server_url, r"/voila/api/contents%s" % path_regex
                        ),
                        VoilaContentsHandler,
                        tree_handler_conf,
                    ),
                ]
            )
        return handlers

    def start(self):
        self.connection_dir = tempfile.mkdtemp(
            prefix="voila_", dir=self.connection_dir_root
        )
        self.log.info("Storing connection files in %s." % self.connection_dir)
        self.log.info("Serving static files from %s." % self.static_root)

        settings = self.init_settings()

        self.app = tornado.web.Application(**settings)
        self.app.settings.update(self.tornado_settings)
        handlers = self.init_handlers()
        self.app.add_handlers(".*$", handlers)
        self.listen()

    def _handle_signal_stop(self, sig, frame):
        self.log.info("Handle signal %s." % sig)
        self.ioloop.add_callback_from_signal(self.ioloop.stop)

    def stop(self):
        shutil.rmtree(self.connection_dir)
        run_sync(self.kernel_manager.shutdown_all)()

    def random_ports(self, port, n):
        """Generate a list of n random ports near the given port.

        The first 5 ports will be sequential, and the remaining n-5 will be
        randomly selected in the range [port-2*n, port+2*n].
        """
        for i in range(min(5, n)):
            yield port + i
        for i in range(n - 5):
            yield max(1, port + random.randint(-2 * n, 2 * n))

    def listen(self):
        success = False
        for port in self.random_ports(self.port, self.port_retries + 1):
            try:
                self.app.listen(port, self.ip)
                self.port = port
                self.log.info("Voilà is running at:\n%s" % self.display_url)
            except OSError as e:
                if e.errno == errno.EADDRINUSE:
                    self.log.info(
                        _("The port %i is already in use, trying another port.") % port
                    )
                    continue
                elif e.errno in (
                    errno.EACCES,
                    getattr(errno, "WSAEACCES", errno.EACCES),
                ):
                    self.log.warning(_("Permission to listen on port %i denied") % port)
                    continue
                else:
                    raise
            else:
                self.port = port
                success = True
                break

        if not success:
            self.log.critical(
                _(
                    "ERROR: the Voilà server could not be started because "
                    "no available port could be found."
                )
            )
            self.exit(1)

        if self.open_browser:
            self.launch_browser()

        self.ioloop = tornado.ioloop.IOLoop.current()
        try:
            self.ioloop.start()
        except KeyboardInterrupt:
            self.log.info("Stopping...")
        finally:
            self.stop()

    def launch_browser(self):
        try:
            browser = webbrowser.get(self.browser or None)
        except webbrowser.Error as e:
            self.log.warning(_("No web browser found: %s.") % e)
            browser = None

        if not browser:
            return

        uri = self.base_url
        fd, open_file = tempfile.mkstemp(suffix=".html")
        # Write a temporary file to open in the browser
        with open(fd, "w", encoding="utf-8") as fh:
            url = url_path_join(self.connection_url, uri)

            include_assets_functions = create_include_assets_functions(
                self.voila_configuration.template, url
            )

            jinja2_env = self.app.settings["voila_jinja2_env"]
            template = jinja2_env.get_template("browser-open.html")
            fh.write(
                template.render(
                    open_url=url,
                    base_url=url,
                    theme=self.voila_configuration.theme,
                    **include_assets_functions,
                )
            )

        def target():
            return browser.open(
                urljoin("file:", pathname2url(open_file)), new=self.webbrowser_open_new
            )

        threading.Thread(target=target).start()


main = Voila.launch_instance<|MERGE_RESOLUTION|>--- conflicted
+++ resolved
@@ -387,14 +387,10 @@
             if not url.endswith("/"):
                 url += "/"
         else:
-<<<<<<< HEAD
             if self.ip in ('', '0.0.0.0'):
-                ip = f"{socket.gethostname()}"
+                ip = socket.gethostname()
             else:
                 ip = self.ip
-=======
-            ip = "%s" % socket.gethostname() if self.ip in ("", "0.0.0.0") else self.ip
->>>>>>> 9a7e6abc
             url = self._url(ip)
         # TODO: do we want to have the token?
         if self.identity_provider.token:
@@ -417,13 +413,8 @@
     def _url(self, ip):
         # TODO: https / certfile
         # proto = 'https' if self.certfile else 'http'
-<<<<<<< HEAD
         proto = 'http'
         return f"{proto}://{ip}:{self.port}{self.base_url}"
-=======
-        proto = "http"
-        return "%s://%s:%i%s" % (proto, ip, self.port, self.base_url)
->>>>>>> 9a7e6abc
 
     config_file_paths = List(
         Unicode(), config=True, help=_("Paths to search for voila.(py|json)")
@@ -524,12 +515,8 @@
                     asyncio.set_event_loop_policy(WindowsSelectorEventLoopPolicy())
 
     def initialize(self, argv=None):
-<<<<<<< HEAD
+        self._init_asyncio_patch()
         self.log.debug(f"Searching path {self.config_file_paths} for config files")
-=======
-        self._init_asyncio_patch()
-        self.log.debug("Searching path %s for config files", self.config_file_paths)
->>>>>>> 9a7e6abc
         # to make config_file_paths settable via cmd line, we first need to parse it
         super().initialize(argv)
         if len(self.extra_args) == 1:
@@ -541,17 +528,11 @@
                 elif os.path.isfile(arg):
                     self.notebook_path = arg
                 else:
-<<<<<<< HEAD
-                    raise ValueError(f'argument is neither a file nor a directory: {arg!r}')
-        elif len(self.extra_args) != 0:
-            raise ValueError(f'provided more than 1 argument: {self.extra_args!r}')
-=======
                     raise ValueError(
-                        "argument is neither a file nor a directory: %r" % arg
+                        f"argument is neither a file nor a directory: {arg!r}"
                     )
         elif len(self.extra_args) != 0:
             raise ValueError("provided more than 1 argument: %r" % self.extra_args)
->>>>>>> 9a7e6abc
 
         # then we load the config
         self.load_config_file("voila", path=self.config_file_paths)
@@ -591,11 +572,7 @@
         self.log.debug("template paths:\n\t%s", "\n\t".join(self.template_paths))
         self.log.debug("static paths:\n\t%s", "\n\t".join(self.static_paths))
         if self.notebook_path and not os.path.exists(self.notebook_path):
-<<<<<<< HEAD
             raise ValueError(f'Notebook not found: {self.notebook_path}')
-=======
-            raise ValueError("Notebook not found: %s" % self.notebook_path)
->>>>>>> 9a7e6abc
 
     def init_settings(self) -> Dict:
         """Initialize settings for Voila application."""
@@ -706,41 +683,21 @@
     def init_handlers(self) -> List:
         """Initialize handlers for Voila application."""
         handlers = []
-<<<<<<< HEAD
-
-        handlers.extend([
-            (url_path_join(self.server_url, fr'/api/kernels/{_kernel_id_regex}'), KernelHandler),
-            (url_path_join(self.server_url, fr'/api/kernels/{_kernel_id_regex}/channels'), ZMQChannelsHandler),
-            (
-                url_path_join(self.server_url, r'/voila/static/(.*)'),
-                MultiStaticFileHandler,
-                {
-                    'paths': self.static_paths,
-                    'default_filename': 'index.html'
-                }
-            )
-        ])
-
-        # Serving notebook extensions
-        if self.voila_configuration.enable_nbextensions:
-            handlers.append(
-=======
         tree_handler_conf = {"voila_configuration": self.voila_configuration}
         handlers.extend(
             [
                 (
                     url_path_join(
-                        self.server_url, r"/api/kernels/%s" % _kernel_id_regex
+                        self.server_url, fr"/api/kernels/{_kernel_id_regex}"
                     ),
                     KernelHandler,
                 ),
                 (
                     url_path_join(
-                        self.server_url, r"/api/kernels/%s/channels" % _kernel_id_regex
+                        self.server_url, fr"/api/kernels/{_kernel_id_regex}/channels"
                     ),
                     KernelWebsocketHandler,
                 ),
->>>>>>> 9a7e6abc
                 (
                     url_path_join(self.server_url, r"/voila/templates/(.*)"),
                     TemplateStaticFileHandler,
@@ -771,7 +728,7 @@
             handlers.append(
                 (
                     url_path_join(
-                        self.server_url, r"/voila/query/%s" % _kernel_id_regex
+                        self.server_url, fr"/voila/query/{_kernel_id_regex}"
                     ),
                     RequestInfoSocketHandler,
                 )
@@ -816,12 +773,12 @@
                 )
             )
         else:
-            self.log.debug("serving directory: %r", self.root_dir)
+            self.log.debug(f"serving directory: {self.root_dir!r}")
             handlers.extend(
                 [
                     (self.server_url, TornadoVoilaTreeHandler, tree_handler_conf),
                     (
-                        url_path_join(self.server_url, r"/voila/tree" + path_regex),
+                        url_path_join(self.server_url, fr"/voila/tree{path_regex}"),
                         TornadoVoilaTreeHandler,
                         tree_handler_conf,
                     ),
@@ -838,7 +795,7 @@
                     # On serving a directory, expose the content handler.
                     (
                         url_path_join(
-                            self.server_url, r"/voila/api/contents%s" % path_regex
+                            self.server_url, fr"/voila/api/contents{path_regex}"
                         ),
                         VoilaContentsHandler,
                         tree_handler_conf,
@@ -851,8 +808,8 @@
         self.connection_dir = tempfile.mkdtemp(
             prefix="voila_", dir=self.connection_dir_root
         )
-        self.log.info("Storing connection files in %s." % self.connection_dir)
-        self.log.info("Serving static files from %s." % self.static_root)
+        self.log.info(f"Storing connection files in {self.connection_dir}.")
+        self.log.info(f"Serving static files from {self.static_root}.")
 
         settings = self.init_settings()
 
@@ -863,7 +820,7 @@
         self.listen()
 
     def _handle_signal_stop(self, sig, frame):
-        self.log.info("Handle signal %s." % sig)
+        self.log.info(f"Handle signal {sig}.")
         self.ioloop.add_callback_from_signal(self.ioloop.stop)
 
     def stop(self):
@@ -887,7 +844,7 @@
             try:
                 self.app.listen(port, self.ip)
                 self.port = port
-                self.log.info("Voilà is running at:\n%s" % self.display_url)
+                self.log.info(f"Voilà is running at:\n{self.display_url}")
             except OSError as e:
                 if e.errno == errno.EADDRINUSE:
                     self.log.info(
