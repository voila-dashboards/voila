--- conflicted
+++ resolved
@@ -175,26 +175,17 @@
                 self.static_paths,
                 self.template_paths,
                 self.template)
-<<<<<<< HEAD
         self.log.debug('using template: %s', self.template)
         self.log.debug('nbconvert template paths: %s', self.nbconvert_template_paths)
         self.log.debug('template paths: %s', self.template_paths)
         self.log.debug('static paths: %s', self.static_paths)
 
+        if self.notebook_path and not os.path.exists(self.notebook_path):
+            raise ValueError('Notebook not found: %s' % self.notebook_path)
+
     def start(self):
         self.setup_template_dirs()
-        connection_dir = tempfile.mkdtemp(
-=======
-            self.log.debug('using template: %s', self.template)
-            self.log.debug('nbconvert template paths: %s', self.nbconvert_template_paths)
-            self.log.debug('template paths: %s', self.template_paths)
-            self.log.debug('static paths: %s', self.static_paths)
-        if self.notebook_path and not os.path.exists(self.notebook_path):
-            raise ValueError('Notebook not found: %s' % self.notebook_path)
-
-    def start(self):
         self.connection_dir = tempfile.mkdtemp(
->>>>>>> a470a4c0
             prefix='voila_',
             dir=self.connection_dir_root
         )
