#############################################################################
# Copyright (c) 2018, Voila Contributors                                    #
# Copyright (c) 2018, QuantStack                                            #
#                                                                           #
# Distributed under the terms of the BSD 3-Clause License.                  #
#                                                                           #
# The full license is in the file LICENSE, distributed with this software.  #
#############################################################################

import os

import tornado.web

from jupyter_server.base.handlers import JupyterHandler
from jupyter_server.config_manager import recursive_update
from jupyter_server.utils import url_path_join
import nbformat

from nbconvert.preprocessors import ClearOutputPreprocessor

from .execute import executenb, VoilaExecutor
from .exporter import VoilaExporter


class VoilaHandler(JupyterHandler):

    def initialize(self, **kwargs):
        self.notebook_path = kwargs.pop('notebook_path', [])    # should it be []
        self.nbconvert_template_paths = kwargs.pop('nbconvert_template_paths', [])
        self.traitlet_config = kwargs.pop('config', None)
        self.voila_configuration = kwargs['voila_configuration']
        self.prelaunch_hook = kwargs.get('prelaunch_hook')
        # we want to avoid starting multiple kernels due to template mistakes
        self.kernel_started = False

    @tornado.web.authenticated
    async def get(self, path=None):
        # if the handler got a notebook_path argument, always serve that
        notebook_path = self.notebook_path or path
        if self.notebook_path and path:  # when we are in single notebook mode but have a path
            self.redirect_to_file(path)
            return

        if self.voila_configuration.enable_nbextensions:
            # generate a list of nbextensions that are enabled for the classical notebook
            # a template can use that to load classical notebook extensions, but does not have to
            notebook_config = self.config_manager.get('notebook')
            # except for the widget extension itself, since voila has its own
            load_extensions = notebook_config.get('load_extensions', {})
            if 'jupyter-js-widgets/extension' in load_extensions:
                load_extensions['jupyter-js-widgets/extension'] = False
            if 'voila/extension' in load_extensions:
                load_extensions['voila/extension'] = False
            nbextensions = [name for name, enabled in load_extensions.items() if enabled]
        else:
            nbextensions = []

        self.notebook = await self.load_notebook(notebook_path)
        if not self.notebook:
            return
        self.cwd = os.path.dirname(notebook_path)

<<<<<<< HEAD
        if self.prelaunch_hook:
            # Allow for preprocessing the notebook.
            # Can be used to add auth, do custom formatting/standardization
            # of the notebook, raise exceptions, etc
            self.prelaunch_hook(self,
                                notebook=self.notebook,
                                cwd=self.cwd)
=======
        path, basename = os.path.split(notebook_path)
        notebook_name = os.path.splitext(basename)[0]
>>>>>>> ca055d94

        # render notebook to html
        resources = {
            'base_url': self.base_url,
            'nbextensions': nbextensions,
            'theme': self.voila_configuration.theme,
            'metadata': {
                'name': notebook_name
            }
        }

        # include potential extra resources
        extra_resources = self.voila_configuration.config.VoilaConfiguration.resources
        # if no resources get configured from neither the CLI nor a config file,
        # extra_resources is a traitlets.config.loader.LazyConfigValue object
        if not isinstance(extra_resources, dict):
            extra_resources = extra_resources.to_dict()
        if extra_resources:
            recursive_update(resources, extra_resources)

        self.exporter = VoilaExporter(
            template_path=self.nbconvert_template_paths,
            config=self.traitlet_config,
            contents_manager=self.contents_manager  # for the image inlining
        )
        if self.voila_configuration.strip_sources:
            self.exporter.exclude_input = True
            self.exporter.exclude_output_prompt = True
            self.exporter.exclude_input_prompt = True

        # These functions allow the start of a kernel and execution of the notebook after (parts of) the template
        # has been rendered and send to the client to allow progressive rendering.
        # Template should first call kernel_start, and then decide to use notebook_execute
        # or cell_generator to implement progressive cell rendering
        extra_context = {
            'kernel_start': self._jinja_kernel_start,
            'cell_generator': self._jinja_cell_generator,
            'notebook_execute': self._jinja_notebook_execute,
        }

        # Compose reply
        self.set_header('Content-Type', 'text/html')
        # render notebook in snippets, and flush them out to the browser can render progresssively
        async for html_snippet, resources in self.exporter.generate_from_notebook_node(self.notebook, resources=resources, extra_context=extra_context):
            self.write(html_snippet)
            self.flush()  # we may not want to consider not flusing after each snippet, but add an explicit flush function to the jinja context
            # yield  # give control back to tornado's IO loop, so it can handle static files or other requests
        self.flush()

    def redirect_to_file(self, path):
        self.redirect(url_path_join(self.base_url, 'voila', 'files', path))

    async def _jinja_kernel_start(self):
        assert not self.kernel_started, "kernel was already started"
        kernel_id = await self.kernel_manager.start_kernel(kernel_name=self.notebook.metadata.kernelspec.name, path=self.cwd)
        km = self.kernel_manager.get_kernel(kernel_id)
        # When Voila is launched as an app, its kernel manager's type is AsyncMappingKernelManager, and thus
        # its kernel client's type is AsyncKernelClient.
        # But this has to be explicitly configured when launched as a server extension, with e.g.:
        # --ServerApp.kernel_manager_class=jupyter_server.services.kernels.kernelmanager.AsyncMappingKernelManager
        # If it's not done, the kernel manager might not be async, which is not a big deal, but we want the kernel
        # client to be async, so we explicitly configure it for this particular case:
        km.client_class = 'jupyter_client.asynchronous.AsyncKernelClient'
        self.executor = VoilaExecutor(self.notebook, km=km, config=self.traitlet_config)
        self.executor.kc = km.client()
        self.executor.kc.start_channels()
        try:
            await self.executor.kc.wait_for_ready(timeout=self.executor.startup_timeout)
        except RuntimeError:
            self.executor.kc.stop_channels()
            self.executor.km.shutdown_kernel()
            raise
        self.executor.kc.allow_stdin = False
        self.kernel_started = True
        return kernel_id

    def _jinja_notebook_execute(self, nb, kernel_id):
        km = self.kernel_manager.get_kernel(kernel_id)
        result = executenb(nb, km=km, cwd=self.cwd, config=self.traitlet_config)
        # we modify the notebook in place, since the nb variable cannot be reassigned it seems in jinja2
        # e.g. if we do {% with nb = notebook_execute(nb, kernel_id) %}, the base template/blocks will not
        # see the updated variable (it seems to be local to our block)
        nb.cells = result.cells

    async def _jinja_cell_generator(self, nb, kernel_id):
        """Generator that will execute a single notebook cell at a time"""
        nb, resources = ClearOutputPreprocessor().preprocess(nb, {'metadata': {'path': self.cwd}})

        stop_execution = False
        for cell_idx, cell in enumerate(nb.cells):
            if stop_execution:
                break
            try:
                res = await self.executor.execute_cell(cell, None, cell_idx, store_history=False)
            except TimeoutError:
                res = cell
                stop_execution = True
            yield res

    async def load_notebook(self, path):
        model = self.contents_manager.get(path=path)
        if 'content' not in model:
            raise tornado.web.HTTPError(404, 'file not found')
        __, extension = os.path.splitext(model.get('path', ''))
        if model.get('type') == 'notebook':
            notebook = model['content']
            notebook = await self.fix_notebook(notebook)
            return notebook
        elif extension in self.voila_configuration.extension_language_mapping:
            language = self.voila_configuration.extension_language_mapping[extension]
            notebook = await self.create_notebook(model, language=language)
            return notebook
        else:
            self.redirect_to_file(path)
            return None

    async def fix_notebook(self, notebook):
        """Returns a notebook object with a valid kernelspec.

        In case the kernel is not found, we search for a matching kernel based on the language.
        """

        # Fetch kernel name from the notebook metadata
        if 'kernelspec' not in notebook.metadata:
            notebook.metadata.kernelspec = nbformat.NotebookNode()
        kernelspec = notebook.metadata.kernelspec
        kernel_name = kernelspec.get('name', self.kernel_manager.default_kernel_name)
        # We use `maybe_future` to support RemoteKernelSpecManager
        all_kernel_specs = await tornado.gen.maybe_future(self.kernel_spec_manager.get_all_specs())
        # Find a spec matching the language if the kernel name does not exist in the kernelspecs
        if kernel_name not in all_kernel_specs:
            missing_kernel_name = kernel_name
            kernel_name = await self.find_kernel_name_for_language(kernelspec.language.lower(), kernel_specs=all_kernel_specs)
            self.log.warning('Could not find a kernel named %r, will use  %r', missing_kernel_name, kernel_name)
        # We make sure the notebook's kernelspec is correct
        notebook.metadata.kernelspec.name = kernel_name
        notebook.metadata.kernelspec.display_name = all_kernel_specs[kernel_name]['spec']['display_name']
        notebook.metadata.kernelspec.language = all_kernel_specs[kernel_name]['spec']['language']
        return notebook

    async def create_notebook(self, model, language):
        all_kernel_specs = await tornado.gen.maybe_future(self.kernel_spec_manager.get_all_specs())
        kernel_name = await self.find_kernel_name_for_language(language, kernel_specs=all_kernel_specs)
        spec = all_kernel_specs[kernel_name]
        notebook = nbformat.v4.new_notebook(
            metadata={
                'kernelspec': {
                    'display_name': spec['spec']['display_name'],
                    'language': spec['spec']['language'],
                    'name': kernel_name
                }
            },
            cells=[nbformat.v4.new_code_cell(model['content'])],
        )
        return notebook

    async def find_kernel_name_for_language(self, kernel_language, kernel_specs=None):
        """Finds a best matching kernel name given a kernel language.

        If multiple kernels matches are found, we try to return the same kernel name each time.
        """
        if kernel_language in self.voila_configuration.language_kernel_mapping:
            return self.voila_configuration.language_kernel_mapping[kernel_language]
        if kernel_specs is None:
            kernel_specs = await tornado.gen.maybe_future(self.kernel_spec_manager.get_all_specs())
        matches = [
            name for name, kernel in kernel_specs.items()
            if kernel["spec"]["language"].lower() == kernel_language.lower()
        ]
        if matches:
            # Sort by display name to get the same kernel each time.
            matches.sort(key=lambda name: kernel_specs[name]["spec"]["display_name"])
            return matches[0]
        else:
            raise tornado.web.HTTPError(500, 'No Jupyter kernel for language %r found' % kernel_language)<|MERGE_RESOLUTION|>--- conflicted
+++ resolved
@@ -60,7 +60,6 @@
             return
         self.cwd = os.path.dirname(notebook_path)
 
-<<<<<<< HEAD
         if self.prelaunch_hook:
             # Allow for preprocessing the notebook.
             # Can be used to add auth, do custom formatting/standardization
@@ -68,10 +67,9 @@
             self.prelaunch_hook(self,
                                 notebook=self.notebook,
                                 cwd=self.cwd)
-=======
+
         path, basename = os.path.split(notebook_path)
         notebook_name = os.path.splitext(basename)[0]
->>>>>>> ca055d94
 
         # render notebook to html
         resources = {
